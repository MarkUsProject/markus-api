# Changelog
<<<<<<< HEAD
=======
##[unreleased]
- Fixed bug which caused file uploads to be PUT requests by default instead of POST (#22)
>>>>>>> 9b9ab650

##[v0.1.0]
- this release includes functions to call all API routes for MarkUs version 1.9.0 (#10, #12, #13, #14, #18)
- updated documentation to give correct instructions for pip installation (#11)
- made some functions private that should have been private initially (#17)

##[v0.0.1]
- initial release!
- this release includes functions to call all API routes for MarkUs version 1.8.0<|MERGE_RESOLUTION|>--- conflicted
+++ resolved
@@ -1,9 +1,7 @@
 # Changelog
-<<<<<<< HEAD
-=======
-##[unreleased]
+
+##[v0.1.1]
 - Fixed bug which caused file uploads to be PUT requests by default instead of POST (#22)
->>>>>>> 9b9ab650
 
 ##[v0.1.0]
 - this release includes functions to call all API routes for MarkUs version 1.9.0 (#10, #12, #13, #14, #18)
