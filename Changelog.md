# Changelog

<<<<<<< HEAD
=======
## [unreleased]

## [v0.2.1]
- Added new methods for managing starter files (#29)

>>>>>>> 497a1b28
## [v0.2.0]
- Added new methods for adding and removing extra marks (#15)
- Rewrite everything to use the requests library (#26)

## [v0.1.1]
- Fixed bug which caused file uploads to be PUT requests by default instead of POST (#22)

## [v0.1.0]
- this release includes functions to call all API routes for MarkUs version 1.9.0 (#10, #12, #13, #14, #18)
- updated documentation to give correct instructions for pip installation (#11)
- made some functions private that should have been private initially (#17)

## [v0.0.1]
- initial release!
- this release includes functions to call all API routes for MarkUs version 1.8.0<|MERGE_RESOLUTION|>--- conflicted
+++ resolved
@@ -1,13 +1,8 @@
 # Changelog
-
-<<<<<<< HEAD
-=======
-## [unreleased]
 
 ## [v0.2.1]
 - Added new methods for managing starter files (#29)
 
->>>>>>> 497a1b28
 ## [v0.2.0]
 - Added new methods for adding and removing extra marks (#15)
 - Rewrite everything to use the requests library (#26)
